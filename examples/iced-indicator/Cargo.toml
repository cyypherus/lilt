--- conflicted
+++ resolved
@@ -4,13 +4,5 @@
 edition = "2024"
 
 [dependencies]
-<<<<<<< HEAD
-iced = { git = "https://github.com/iced-rs/iced", rev = "169667ef1b4fa754ed1edb5fa0e845aede2638fb", features = [
-  "canvas",
-  "tokio",
-  "svg",
-] }
-=======
 iced = { version = "0.13.1", features = ["canvas", "tokio", "svg"] }
->>>>>>> 526ddfa4
 lilt = { path = "../../" }